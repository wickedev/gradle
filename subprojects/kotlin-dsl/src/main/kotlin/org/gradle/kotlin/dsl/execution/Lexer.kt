--- conflicted
+++ resolved
@@ -72,11 +72,7 @@
  * Returns the comments and [top-level blocks][topLevelBlockIds] found in the given [script].
  */
 internal
-<<<<<<< HEAD
-fun lex(script: String, vararg topLevelBlockIds: String): Packaged<LexedScript> {
-=======
-fun lex(script: String, vararg topLevelBlocks: TopLevelBlockId): Pair<List<IntRange>, List<TopLevelBlock>> {
->>>>>>> 5c0acd21
+fun lex(script: String, vararg topLevelBlockIds: TopLevelBlockId): Packaged<LexedScript> {
 
     var packageName: String? = null
     val comments = mutableListOf<IntRange>()
@@ -99,13 +95,8 @@
     fun KotlinLexer.matchTopLevelIdentifier(): Boolean {
         if (depth == 0) {
             val identifier = tokenText
-<<<<<<< HEAD
             for (topLevelBlock in topLevelBlockIds) {
-                if (topLevelBlock == identifier) {
-=======
-            for (topLevelBlock in topLevelBlocks) {
                 if (topLevelBlock.tokenText == identifier) {
->>>>>>> 5c0acd21
                     state = State.SearchingBlockStart
                     inTopLevelBlock = topLevelBlock
                     blockIdentifier = tokenStart..(tokenEnd - 1)
